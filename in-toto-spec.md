--- conflicted
+++ resolved
@@ -745,11 +745,7 @@
 `"MATCH foo WITH PRODUCTS FROM compilation"` indicates that the file `"foo"`, a
 product of the step `"compilation"`, must correspond to either a material or a
 product in this step (depending on where this artifact rule was listed).  More
-<<<<<<< HEAD
-complex uses of the match rule are presented in the examples of section 5.1.
-=======
 complex uses of the MATCH rule are presented in the examples of section 5.3.
->>>>>>> 0a106bc3
 
 The `"IN <prefix>"` clauses are optional, and they are used to match products
 and materials whose path differs from the one presented in the destination
